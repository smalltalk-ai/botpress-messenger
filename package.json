--- conflicted
+++ resolved
@@ -1,10 +1,6 @@
 {
   "name": "botpress-messenger",
-<<<<<<< HEAD
-  "version": "2.0.8",
-=======
   "version": "2.0.15",
->>>>>>> 200cfe65
   "description": "Official Facebook Messenger connector for botpress",
   "main": "bin/node.bundle.js",
   "homepage": "https://github.com/botpress/botpress-messenger",
