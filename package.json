{
  "name": "botpress-messenger",
<<<<<<< HEAD
  "version": "2.0.7",
=======
  "version": "2.0.9",
>>>>>>> 44960afe
  "description": "Official Facebook Messenger connector for botpress",
  "main": "bin/node.bundle.js",
  "homepage": "https://github.com/botpress/botpress-messenger",
  "botpress": {
    "menuText": "Messenger",
    "menuIcon": "custom",
    "webBundle": "bin/web.bundle.js"
  },
  "keywords": [
    "messenger",
    "facebook",
    "botpress"
  ],
  "version-manager": {
    "date": "24/02/2017",
    "warn": "Can't migrate existing database, please see https://gist.github.com/slvnperron/9a3027f4d798c7d6b6b6a9b9b6bdfa7b",
    "botpress-check": ">= 0.1 < 1",
    "botpress-update": "^0.x",
    "module-downgrade": "~1.0.x"
  },
  "scripts": {
    "test": "echo \"Error: no test specified\" && exit 1",
    "watch": "node webpack.js --watch",
    "compile": "node webpack.js --compile"
  },
  "repository": {
    "type": "git",
    "url": "https://github.com/botpress/botpress-messenger"
  },
  "author": "Botpress",
  "license": "AGPL-3.0",
  "peerDependencies": {
    "botpress": ">= 0.1 < 1"
  },
  "dependencies": {
    "bluebird": "^3.4.6",
    "body-parser": "^1.15.2",
    "botpress-version-manager": "^1.0.0",
    "eventemitter2": "^2.1.3",
    "lodash": "^4.16.6",
    "lru-cache": "^4.0.1",
    "ngrok": "^2.2.3",
    "node-fetch": "^1.6.3",
    "uuid": "^3.0.0"
  },
  "devDependencies": {
    "babel-core": "^6.18.2",
    "babel-loader": "^6.2.7",
    "babel-plugin-transform-decorators-legacy": "^1.3.4",
    "babel-plugin-transform-object-rest-spread": "^6.16.0",
    "babel-preset-latest": "^6.16.0",
    "babel-preset-react": "^6.16.0",
    "babel-preset-stage-0": "^6.16.0",
    "babel-register": "^6.18.0",
    "classnames": "^2.2.5",
    "copy-webpack-plugin": "^4.0.0",
    "css-loader": "^0.25.0",
    "eslint": "^3.10.2",
    "eslint-plugin-react": "^6.7.1",
    "extract-text-webpack-plugin": "^1.0.1",
    "file-loader": "^0.9.0",
    "json-loader": "^0.5.4",
    "node-sass": "^3.11.2",
    "react": "^15.3.2",
    "react-bootstrap": "^0.30.6",
    "react-dom": "^15.3.2",
    "sass-loader": "^4.0.2",
    "style-loader": "^0.13.1",
    "webpack": "^1.13.3",
    "webpack-node-externals": "^1.5.4"
  }
}<|MERGE_RESOLUTION|>--- conflicted
+++ resolved
@@ -1,10 +1,6 @@
 {
   "name": "botpress-messenger",
-<<<<<<< HEAD
-  "version": "2.0.7",
-=======
   "version": "2.0.9",
->>>>>>> 44960afe
   "description": "Official Facebook Messenger connector for botpress",
   "main": "bin/node.bundle.js",
   "homepage": "https://github.com/botpress/botpress-messenger",
